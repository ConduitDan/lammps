--- conflicted
+++ resolved
@@ -61,15 +61,9 @@
 	   user-diffraction user-dpd user-drude user-eff user-fep user-h5md \
 	   user-intel user-lb user-manifold user-meamc user-meso \
 	   user-mgpt user-misc user-mofff user-molfile \
-<<<<<<< HEAD
-	   user-netcdf user-omp user-phonon user-ptm user-qmmm user-qtb \
-	   user-quip user-reaxc user-scafacos user-smd user-smtbq \
-	   user-sdpd user-sph user-tally user-uef user-vtk
-=======
 	   user-netcdf user-omp user-phonon user-plumed user-ptm user-qmmm \
 	   user-qtb user-quip user-reaxc user-scafacos user-smd user-smtbq \
-	   user-sph user-tally user-uef user-vtk
->>>>>>> 3681bc85
+	   user-sdpd user-sph user-tally user-uef user-vtk
 
 PACKLIB = compress gpu kim kokkos latte meam message mpiio mscg poems \
 	  python reax voronoi \
