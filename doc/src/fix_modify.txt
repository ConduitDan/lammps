--- conflicted
+++ resolved
@@ -14,11 +14,7 @@
 
 fix-ID = ID of the fix to modify :ulb,l
 one or more keyword/value pairs may be appended :l
-<<<<<<< HEAD
-keyword = {temp} or {press} or {energy} or {respa} or {dynamic/dof} or {bodyforces} :l
-=======
-keyword = {temp} or {press} or {energy} or {virial} or {respa} or {dynamic/dof} :l
->>>>>>> 40147a7a
+keyword = {temp} or {press} or {energy} or {virial} or {respa} or {dynamic/dof} or {bodyforces} :l
   {temp} value = compute ID that calculates a temperature
   {press} value = compute ID that calculates a pressure
   {energy} value = {yes} or {no}
@@ -153,8 +149,4 @@
 [Default:]
 
 The option defaults are temp = ID defined by fix, press = ID defined
-<<<<<<< HEAD
-by fix, energy = no, respa = 0, bodyforces = late.
-=======
-by fix, energy = no, virial = different for each fix style, respa = 0.
->>>>>>> 40147a7a
+by fix, energy = no, virial = varies by fix style, respa = 0, bodyforces = late.