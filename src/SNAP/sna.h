--- conflicted
+++ resolved
@@ -23,7 +23,7 @@
 namespace LAMMPS_NS {
 
 struct SNA_ZINDICES {
-  int j1, j2, j, ma1min, ma2max, mb1min, mb2max, na, nb, jju, ma, mb;
+  int j1, j2, j, ma1min, ma2max, mb1min, mb2max, na, nb, jju;
 };
 
 struct SNA_BINDICES {
@@ -110,10 +110,6 @@
   void print_clebsch_gordan();
   void init_rootpqarray();
   void zero_uarraytot(int);
-<<<<<<< HEAD
-  void addself_uarraytot(double, int);
-=======
->>>>>>> 9a2348ff
   void add_uarraytot(double, double, double, int, int);
   void compute_uarray(double, double, double,
                       double, double, int);
