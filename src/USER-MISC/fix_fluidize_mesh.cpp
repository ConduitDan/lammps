/* -------atom-------------------atom--------------------------------------------
   LAMMPS - Large-scale Atomic/Molecular Massively Parallel Simulator
   https://lammps.sandia.gov/, Sandia National Laboratories
   Steve Plimpton, sjplimp@sandia.gov

   Copyright (2003) Sandia Corporation.  Under the terms of Contract
   DE-AC04-94AL85000 with Sandia Corporation, the U.S. Government retains
   certain rights in this software.  This software is distributed under
   the GNU General Public License.

   See the README file in the top-level LAMMPS directory.
------------------------------------------------------------------------- */

/* -------------------------------------------------------------------------
   Contributed by Matthew S.E. Peterson @ Brandeis University

   Based on an initial implementation by Cong Qiao @ Brandeis.
   Thanks to Stefan Paquay @ Brandeis for help!

   Refactored and somewhat rewritten by Danny Hellstein @ Brandeis University
   Added interal datastuctures to keep track of dihedrals to reduce execution
time from N^2 -> N
------------------------------------------------------------------------- */

#include "fix_fluidize_mesh.h"

#include <math.h>
#include <stdlib.h>

#include <cmath>
#include <iostream>

#include "atom.h"
#include "bond.h"
#include "comm.h"
#include "compute.h"
#include "dihedral.h"
#include "domain.h"
#include "error.h"
#include "force.h"
#include "lammps.h"
#include "lmptype.h"
#include "math_extra.h"
#include "memory.h"
#include "modify.h"
#include "neighbor.h"
#include "random_mars.h"
#include "update.h"
#include "utils.h"
#define GROW_AMOUNT 4096

#define ENABLE_DEBUGGING 1

#define ERROR_ONE(...) error->one(FLERR, fmt::format(__VA_ARGS__))

#define ERROR_ALL(...) error->all(FLERR, fmt::format(__VA_ARGS__))

#define ILLEGAL(...) \
  error->all(FLERR,  \
             fmt::format("Illegal fix fluidize/mesh command - " __VA_ARGS__))

#if defined(ENABLE_DEBUGGING) && ENABLE_DEBUGGING == 1
#define DEBUG(...) fmt::print(__VA_ARGS__)
#else
#define DEBUG(...)
#endif

/* ---------------------------------------------------------------------- */

using namespace LAMMPS_NS;
using namespace FixConst;


/* ---------------------------------------------------------------------- */

FixFluidizeMesh::FixFluidizeMesh(LAMMPS *lmp, int narg, char **arg)
    : Fix(lmp, narg, arg),
      random(nullptr),
      temperature(nullptr),
      swap_probability{},
      rmax2{},
      rmin2{},
      kbt{} {
  if (narg < 6 || narg > 12) {
    ILLEGAL("incorrect number of arguments");
  }
  arg += 3;
  narg -= 3;

  nevery = utils::inumeric(FLERR, arg[0], false, lmp);
  if (nevery <= 0) {
    ILLEGAL("nevery must be positive");
  }

  swap_probability = utils::numeric(FLERR, arg[1], false, lmp);
  if (swap_probability < 0 || swap_probability > 1) {
    ILLEGAL("swap probability must be in the range [0, 1]");
  }

  int seed = utils::inumeric(FLERR, arg[2], false, lmp);
  random = new RanMars(lmp, seed + comm->me);

  int iarg = 3;
  while (iarg < narg) {
    if (strcmp(arg[iarg], "rmax") == 0) {
      if (iarg + 1 >= narg) {
        ILLEGAL("no value given to keyword 'rmax'");
      }
      double rmax = utils::numeric(FLERR, arg[iarg + 1], false, lmp);
      if (rmax <= 0) {
        ILLEGAL("value of 'rmax' must be positive");
      }
      rmax2 = rmax * rmax;
      iarg += 2;
    } else if (strcmp(arg[iarg], "rmin") == 0) {
      if (iarg + 1 >= narg) {
        ILLEGAL("no value given to keyword 'rmin'");
      }
      double rmin = utils::numeric(FLERR, arg[iarg + 1], false, lmp);
      if (rmin <= 0) {
        ILLEGAL("value of 'rmin' must be positive");
      }
      rmin2 = rmin * rmin;
      iarg += 2;
    } else if (strcmp(arg[iarg], "debug") ==0) {
      if (iarg +1 >= narg) ILLEGAL("no value given to keyword 'debug'");
      debug = (bool) utils::numeric(FLERR, arg[iarg + 1], false, lmp);
      iarg += 2;
    } else {
      ILLEGAL("unknown keyword '{}'", arg[3]);
    }

  }

  if ((rmin2 > 0 || rmax2 > 0) && (rmin2 >= rmax2)) {
    ILLEGAL("Value of 'rmin' must be less than that of 'rmax'");
  }

  auto id_temp = id + std::string("_temp");
  modify->add_compute(id_temp + " all temp");

  int i = modify->find_compute(id_temp);
  if (i < 0) {
    ERROR_ALL("unable to compute system temperature");
  } else {
    temperature = modify->compute[i];
  }
}

/* ---------------------------------------------------------------------- */

FixFluidizeMesh::~FixFluidizeMesh() {
  if (random) delete random;
  if (temperature) modify->delete_compute(temperature->id);
}

/* ---------------------------------------------------------------------- */

int FixFluidizeMesh::setmask() {
  int mask = 0;
  mask |= POST_INTEGRATE;
  return mask;
}

/* ---------------------------------------------------------------------- */

void FixFluidizeMesh::init() {
  if (atom->molecular != Atom::MOLECULAR) {
    ERROR_ALL("fix fluidize/mesh requires a molecular system");
  }

  if (!force->newton_bond) {
    ERROR_ALL("fix fluidize/mesh requires 'newton on'");
  }

  if (!utils::strmatch(force->dihedral_style, "^harmonic")) {
    ERROR_ALL("fix fluidize/mesh requires harmonic dihedral style");
  }
}

/* ---------------------------------------------------------------------- */

void FixFluidizeMesh::post_integrate() {
  if (update->ntimestep % nevery != 0) return;
  if (update->ntimestep % 10000 == 0) print_p_acc();

  comm->forward_comm();
  kbt = force->boltz * temperature->compute_scalar();

  bool skip;
  int a, b, c, d;
  long long n_accept_old = n_accept;
  // construct a list of dihedrals and a corrsponding map from atom to all the
  // dihedrals it owns. this allows us random access into the full list of
  // dihedrals.
  int i = -1;
  int j = -1;
  int dihedral_cnt = 0;
  _atomToDihedral.resize(atom->natoms);
  for (auto &atom_it : _atomToDihedral) atom_it.clear();
  _connectivity.resize(atom->natoms);
  std::fill(_connectivity.begin(), _connectivity.end(), 0);
  _dihedralList.resize(atom->ndihedrals);

  // we have to keep track of dihedrals that we don't want to flip for neighbor purposes.
  // they get added on to the end of the list;

  int non_flipping_dihdedral_count = 0;


  for (int i_det = 0; i_det < atom->nlocal; ++i_det) {  // for each atom
    if (!(atom->mask[i_det] & groupbit)) {
      continue;  // if this fix doesn't apply to this type of atom
    }
    // update the connectivity for the bonds
    _connectivity[i_det] += atom->num_bond[i_det];
    for (int bond_num = 0; bond_num < atom->num_bond[i_det]; bond_num++){
      _connectivity[atom->map(atom->bond_atom[i_det][bond_num])]++; 
    }
    if (atom->num_dihedral[i_det] == 0)
      continue;  // if this atom doesn't have dihedrals continue

    for (int j_det = 0; j_det < atom->num_dihedral[i_det]; ++j_det) {  // for each dihedral on atom i_det
      if (atom->dihedral_atom2[i_det][j_det] != atom->tag[i_det]) {
        continue;  // I guess check if this diheardal exists?
      }
      if (dihedral_cnt >= atom->ndihedrals){
        ERROR_ALL("double counting dihedrals");
      }
      a = atom->map(atom->dihedral_atom1[i_det][j_det]);
      b = atom->map(atom->dihedral_atom2[i_det][j_det]);
      c = atom->map(atom->dihedral_atom3[i_det][j_det]);
      d = atom->map(atom->dihedral_atom4[i_det][j_det]);
      skip = false;
      for (int id : {a,b,c,d}){
        if ((id >= atom->nlocal) || !(atom->mask[id] & groupbit)) {
          // avoid dihedrals connected to atoms we want to skip.
          skip = true;
          break;
        }
      }
      if (skip) {
        _dihedralList[_dihedralList.size()-1-non_flipping_dihdedral_count] = {a, b, c, d};
        _dihedralList[_dihedralList.size()-1-non_flipping_dihdedral_count].type = atom->dihedral_type[b][j_det];
        _dihedralList[_dihedralList.size()-1-non_flipping_dihdedral_count].index = j_det;
<<<<<<< HEAD

        _atomToDihedral[b].insert(&_dihedralList[_dihedralList.size()-1-non_flipping_dihdedral_count]);

        non_flipping_dihdedral_count++;

=======

        _atomToDihedral[b].insert(&_dihedralList[_dihedralList.size()-1-non_flipping_dihdedral_count]);

        non_flipping_dihdedral_count++;

>>>>>>> 89dd08d5
      }
      else {
        _dihedralList[dihedral_cnt] = {a, b, c, d};
        _dihedralList[dihedral_cnt].type = atom->dihedral_type[b][j_det];
        _dihedralList[dihedral_cnt].index = j_det;

        _atomToDihedral[b].insert(&_dihedralList[dihedral_cnt]);

        dihedral_cnt++;
      }
    }


  }
  int num_valid_dihedrals = 0;




  if (debug) {
    std::cout<<"Starting Connectivity Historgram:"<<std::endl;
      for (auto hist : count_vec_ele(_connectivity)){
        std::cout<<"{"<<hist.first<<", "<<hist.second<<"}"<<std::endl;
      }
    std::string name= "topology/flips_";
    name +=std::to_string(update->ntimestep);
    name +=".dump";
    file.open(name,std::fstream::out);
  }


  for (int count = 0; count < dihedral_cnt; count++) {
    // Choose a dihedral at random; i = [0, ndihedral - 1]
    int index = random->integer(dihedral_cnt);

    // This is like an attempt frequency -- sets overall rate
    if (random->uniform() > swap_probability) {
      n_reject++;
      continue;
    }

    a = _dihedralList[index].atoms[0];
    b = _dihedralList[index].atoms[1];
    c = _dihedralList[index].atoms[2];
    d = _dihedralList[index].atoms[3];

    for (int id : {a, b, c, d}) {
      if (id < 0)
        ERROR_ONE("fix fluidize/mesh needs a larger communication cutoff!");
    }
    // Make an attempt to flip the bond
    
    if (check_candidacy(_dihedralList[index])) {
      try_swap(_dihedralList[index]);
    }
    
  }
  if (debug) {
    file.close();
  }

  // std::cout << "Fluidization made " << n_accept - n_accept_old << " flips"
  //           << std::endl;
}

/* ---------------------------------------------------------------------- */

// Attempts the following transformation of a dihedral:
//
//    a               a
//   /               /|
//  b---c    -->    b | c
//     /              |/
//    d               d
// this transform implies
//    a        a
//   /          \  
//  b---c =  b---c
//     /      \    
//    d        d
//
// i.e. that {a b c d} is an equivalent dihedral to {a c b d}. We also need to
// modify the 4 dihedrals attached to this one
//
//  alpha ---- a ---- beta    alpha ---- a ---- beta
//       \    / \    /             \    /|\    /
//        \  1   2  /               \  1 | 2  /
//         \/     \/                 \/  |  \/
//          b -0- c       ===>        b  0  c
//         /\     /\                 /\  |  /\       
//        /  3   4  \               /  3 | 4  \      
//       /    \ /    \             /    \|/    \     
//  gamma ---- d ---- delta   gamma ---- d ---- delta
//
// alpha beta gamma and delta label the atoms exterior to this dihedral that
// must participate in this rearrangement 0 1 2 3 4 label the dihedrals that are
// modified when dihedral 0 is flipped
//
// we do not persevere any notion of handedness or parody in a dihedral, we find
// external dihedrals by center lines (or their reverse). This is why atom 1 (of
// {0,1,2,3}) 'owns' the dihedral

void FixFluidizeMesh::swap_dihedral(dihedral_type &dihedral) {
  // Performs all the actions to make a dihedral swap;
  tagint a, b, c, d;
  tagint *atoms = dihedral.atoms;
  a = atoms[0];
  b = atoms[1];
  c = atoms[2];
  d = atoms[3];

  // find the exterior dihedrals by their center bonds
  dihedral_type *exteriorDihedral1 = find_dihedral({b, a});
  dihedral_type *exteriorDihedral2 = find_dihedral({a, c});
  dihedral_type *exteriorDihedral3 = find_dihedral({c, d});
  dihedral_type *exteriorDihedral4 = find_dihedral({d, b});
  if (!(exteriorDihedral1 && exteriorDihedral2 && exteriorDihedral3 &&
        exteriorDihedral4)){
          return;
          //ERROR_ONE("couldn't find exterior dihedral while swapping back");
        }
    
  // flip the central dihedral
  flip_central_dihedral(dihedral);

  // swap the appropriate atoms in the exterior dihedrals
  swap_atoms_in_dihedral(*exteriorDihedral1, c, d);
  swap_atoms_in_dihedral(*exteriorDihedral2, b, d);
  swap_atoms_in_dihedral(*exteriorDihedral3, b, a);
  swap_atoms_in_dihedral(*exteriorDihedral4, c, a);
}

/* ---------------------------------------------------------------------- */

double FixFluidizeMesh::swap_dihedral_calc_E(dihedral_type &dihedral) {
  // swaps a dihedral and returns the change in energy
  tagint a, b, c, d;
  tagint *atoms = dihedral.atoms;
  a = atoms[0];
  b = atoms[1];
  c = atoms[2];
  d = atoms[3];
  // find the exterior dihedrals by their center bonds
  dihedral_type *exteriorDihedral1 = find_dihedral({b, a});
  dihedral_type *exteriorDihedral2 = find_dihedral({a, c});
  dihedral_type *exteriorDihedral3 = find_dihedral({c, d});
  dihedral_type *exteriorDihedral4 = find_dihedral({d, b});
  if (!(exteriorDihedral1 && exteriorDihedral2 && exteriorDihedral3 &&
        exteriorDihedral4)){
          n_skip++;

          return 0;
        }
    

  old_n1 = *exteriorDihedral1;
  old_n2 = *exteriorDihedral2;
  old_n3 = *exteriorDihedral3;
  old_n4 = *exteriorDihedral4;

  // flip the central dihedral
  // find the inital energy of the dihedral
  double deltaE = -compute_bending_energy(dihedral);

  // find the inital energy of the bond
  bond_type centralBond = {b, c};
  find_bond(centralBond);
  if (!isinf(deltaE)) deltaE -= compute_bond_energy(centralBond);

  // flip the central bond update the bond and dihedral
  flip_central_dihedral(dihedral);

  // find the new bond energy
  centralBond = {a, d};
  find_bond(centralBond);
  if (!isinf(deltaE)) deltaE += compute_bond_energy(centralBond);

  // calculate the new dihedral energy
  if (!isinf(deltaE)) deltaE += compute_bending_energy(dihedral);

  // swap the appropriate atoms in the exterior dihedrals

  // compute their inital bending energy
  if (!isinf(deltaE)) deltaE -= compute_bending_energy(*exteriorDihedral1);
  if (!isinf(deltaE)) deltaE -= compute_bending_energy(*exteriorDihedral2);
  if (!isinf(deltaE)) deltaE -= compute_bending_energy(*exteriorDihedral3);
  if (!isinf(deltaE)) deltaE -= compute_bending_energy(*exteriorDihedral4);

  // make the subsitutions marked in the comment block above
  swap_atoms_in_dihedral(*exteriorDihedral1, c, d);
  swap_atoms_in_dihedral(*exteriorDihedral2, b, d);
  swap_atoms_in_dihedral(*exteriorDihedral3, b, a);
  swap_atoms_in_dihedral(*exteriorDihedral4, c, a);

  // compute the final energy
  if (!isinf(deltaE)) deltaE += compute_bending_energy(*exteriorDihedral1);
  if (!isinf(deltaE)) deltaE += compute_bending_energy(*exteriorDihedral2);
  if (!isinf(deltaE)) deltaE += compute_bending_energy(*exteriorDihedral3);
  if (!isinf(deltaE)) deltaE += compute_bending_energy(*exteriorDihedral4);

  return deltaE;
}

/* ---------------------------------------------------------------------- */

void FixFluidizeMesh::flip_central_dihedral(dihedral_type &dihedral) {
  // flips the central bond of this dihedral and update the dihedral
  tagint a, b, c, d;
  a = dihedral.atoms[0];
  b = dihedral.atoms[1];
  c = dihedral.atoms[2];
  d = dihedral.atoms[3];

  // flip the bond
  check_central_bond(dihedral);
  flip_central_bond(dihedral);
  // remove the dihedral;
  remove_dihedral(dihedral);
  // swap the atoms
  dihedral.atoms[0] = b;
  dihedral.atoms[1] = a;
  dihedral.atoms[2] = d;
  dihedral.atoms[3] = c;

  // add the dihedral;
  insert_dihedral(dihedral);
}

/* ---------------------------------------------------------------------- */
void FixFluidizeMesh::check_central_bond(dihedral_type dihedral) {
  // flips the bond of a dihedral
  tagint a, b, c, d;
  a = dihedral.atoms[0];
  b = dihedral.atoms[1];
  c = dihedral.atoms[2];
  d = dihedral.atoms[3];
  bond_type old_bond = {b, c};
  bond_type new_bond = {a, d};
  if (!find_bond(old_bond)) {
    std::cout << "Candidate Bonds for <" << atom->tag[b] << ", " << atom->tag[c]
              << ">:" << std::endl;
    for (int i = 0; i < atom->num_bond[b]; i++) {
      std::cout << "<" << atom->tag[b] << ", " << atom->bond_atom[b][i] << ">"
                << std::endl;
    }
    for (int i = 0; i < atom->num_bond[c]; i++) {
      std::cout << "<" << atom->tag[c] << ", " << atom->bond_atom[c][i] << ">"
                << std::endl;
    }
    std::cout << find_bond(old_bond) << " with index " << old_bond.index
              << std::endl;

    ERROR_ONE("Error: could not find bonds to swap! (in try_swap)");
  }
  if (find_bond(new_bond)) {
    std::cout << "Dihedral is {"<<a<<", "<<b<<", "<<c<<", "<<d<<"}"<<std::endl;
    std::cout << "Candidate Bonds for <" << atom->tag[a] << ", " << atom->tag[d]
              << "> ("
              << "<" << a << ", " << d << ">):" << std::endl;
    for (int i = 0; i < atom->num_bond[a]; i++) {
      std::cout << "<" << atom->tag[a] << ", " << atom->bond_atom[a][i] << "> "
                << "(<" << a << ", " << atom->map(atom->bond_atom[a][i]) << ">)"
                << std::endl;
    }
    for (int i = 0; i < atom->num_bond[d]; i++) {
      std::cout << "<" << atom->tag[d] << ", " << atom->bond_atom[d][i] << "> "
                << "(<" << d << ", " << atom->map(atom->bond_atom[d][i]) << ">)"
                << std::endl;
    }
    std::cout << find_bond(new_bond) << " with index " << new_bond.index
              << std::endl;

    ERROR_ONE("Error: found new bond before creation! (in try_swap)");
  }
  new_bond.type = old_bond.type;
}
void FixFluidizeMesh::flip_central_bond(dihedral_type dihedral) {
  // flips the bond of a dihedral
  tagint a, b, c, d;
  a = dihedral.atoms[0];
  b = dihedral.atoms[1];
  c = dihedral.atoms[2];
  d = dihedral.atoms[3];
  bond_type old_bond = {b, c};
  bond_type new_bond = {a, d};
  if (!find_bond(old_bond)) {
    ERROR_ONE("Error: could not find bonds to swap! (in try_swap)");
  }
  if (find_bond(new_bond)) {
    ERROR_ONE("Error: found new bond before creation! (in try_swap)");
  }
  new_bond.type = old_bond.type;
  remove_bond(old_bond);
  insert_bond(new_bond);
}

/* ---------------------------------------------------------------------- */

bool FixFluidizeMesh::check_bond_length(bond_type bond) {
  // Check that new bond has acceptable length
  int a1 = bond.atoms[0];
  int b1 = bond.atoms[1];
  double dx = atom->x[b1][0] - atom->x[a1][0];
  double dy = atom->x[b1][1] - atom->x[a1][1];
  double dz = atom->x[b1][2] - atom->x[a1][2];
  domain->minimum_image(dx, dy, dz);
  double r2 = dx * dx + dy * dy + dz * dz;
  if (r2 < rmin2 || r2 > rmax2) {
    return false;
  }
  return true;
}

/* ---------------------------------------------------------------------- */

void FixFluidizeMesh::try_swap(dihedral_type &dihedral) {
  // make the swap and calculate the change of energy
  double deltaE = swap_dihedral_calc_E(dihedral);
  // not a valid swap
  if (isnan(deltaE)){
    return;
  }

  // check acceptance based on energy change
  if (!accept_change(deltaE)) {
    // if we reject swap back (no need to calculate energy here)
    swap_dihedral(dihedral);
    n_reject++;
    return;
  }
  n_accept++;
  next_reneighbor = update->ntimestep;
  if (debug) report_swap(dihedral,deltaE);
  // consistency check
  // for (auto &dihedral : _dihedralList) {
    // check_central_bond(dihedral);
  // }

}
/* ---------------------------------------------------------------------- */
// print acceptance probability
void FixFluidizeMesh::print_p_acc() {
<<<<<<< HEAD
  std::cout << "No. swaps accepted: " << n_accept << std::endl;
  std::cout << "No. swaps rejected or skipped: " << n_reject << std::endl;
  std::cout << "No. swaps skipped due to no neighbors: " << n_skip << std::endl;
  std::cout << "Swap attempt rate: "<< swap_probability << std::endl;
  std::cout << "Swap frequency: every "<< nevery <<" time step(s)"<<std::endl;
  std::cout << "Acceptance ratio: " << (1.0 * n_accept) / (n_accept + n_reject+1e-16)
            << std::endl;
=======
  utils::logmesg(lmp, "No. swaps accepted: {}\n",n_accept);
  utils::logmesg(lmp, "No. swaps rejected: {}\n",n_reject);
  utils::logmesg(lmp, "Swap attempt rate: {}\n",swap_probability);
  utils::logmesg(lmp, "Swap frequency: every: {} time step(s)\n",nevery);
  utils::logmesg(lmp, "Acceptance ratio: {}\n",(1.0 * n_accept) / (n_accept + n_reject+1e-16));

  // std::cout << "No. swaps accepted: " << n_accept << std::endl;
  // std::cout << "No. swaps rejected or skipped: " << n_reject << std::endl;
  // std::cout << "No. swaps skipped due to no neighbors: " << n_skip << std::endl;
  // std::cout << "Swap attempt rate: "<< swap_probability << std::endl;
  // std::cout << "Swap frequency: every "<< nevery <<" time step(s)"<<std::endl;
  // std::cout << "Acceptance ratio: " << (1.0 * n_accept) / (n_accept + n_reject+1e-16)
  //           << std::endl;
>>>>>>> 89dd08d5
}

/* ---------------------------------------------------------------------- */

double FixFluidizeMesh::compute_bending_energy(dihedral_type dihedral) {
  // Get positions of atoms in dihedral. Note: b and c are bonded atoms.
  int a = dihedral.atoms[0];
  int b = dihedral.atoms[1];
  int c = dihedral.atoms[2];
  int d = dihedral.atoms[3];

  double xa = atom->x[a][0];
  double ya = atom->x[a][1];
  double za = atom->x[a][2];

  double xb = atom->x[b][0];
  double yb = atom->x[b][1];
  double zb = atom->x[b][2];

  double xc = atom->x[c][0];
  double yc = atom->x[c][1];
  double zc = atom->x[c][2];

  double xd = atom->x[d][0];
  double yd = atom->x[d][1];
  double zd = atom->x[d][2];

  // Calculate angle theta which is the angle bw the two planes made by
  // {a,c,b} and {b,c,d}

  double dx_cb = xc - xb;
  double dy_cb = yc - yb;
  double dz_cb = zc - zb;

  double dx_ab = xa - xb;
  double dy_ab = ya - yb;
  double dz_ab = za - zb;

  double dx_dc = xd - xc;
  double dy_dc = yd - yc;
  double dz_dc = zd - zc;

  double N1_x = (dy_cb * dz_dc) - (dz_cb * dy_dc);
  double N1_y = (dz_cb * dx_dc) - (dx_cb * dz_dc);
  double N1_z = (dx_cb * dy_dc) - (dy_cb * dx_dc);

  double N2_x = (-dy_cb * dz_ab) - (-dz_cb * dy_ab);
  double N2_y = (-dz_cb * dx_ab) - (-dx_cb * dz_ab);
  double N2_z = (-dx_cb * dy_ab) - (-dy_cb * dx_ab);

  double norm_N1 = std::sqrt(N1_x * N1_x + N1_y * N1_y + N1_z * N1_z);
  double norm_N2 = std::sqrt(N2_x * N2_x + N2_y * N2_y + N2_z * N2_z);

  N1_x = N1_x / norm_N1;
  N1_y = N1_y / norm_N1;
  N1_z = N1_z / norm_N1;

  N2_x = N2_x / norm_N2;
  N2_y = N2_y / norm_N2;
  N2_z = N2_z / norm_N2;

  double costheta = N1_x * N2_x + N1_y * N2_y + N1_z * N2_z;

  // Returns the energy associated with the dihedral
  // we use -costheta because lammps defines 180 as flat
  double E = force->dihedral->single(dihedral.type, acos(-costheta));
  if (debug) {
    double stiffness = 500;
    double diff = abs(E - stiffness*(1-costheta));
    // if (diff/abs(E)<1){
    //   std::cout<<"I got " <<stiffness*(1-costheta)<<" Lammps got "<<E<<std::endl;
    //   double theta = acos(costheta);
    //   double E2 = force->dihedral->single(dihedral.type, theta-180);
    //   std::cout<<E2;
    //   ERROR_ALL("Bad Dihedral Energy");
    // }
  }

  return E;


}

/* ---------------------------------------------------------------------- */

double FixFluidizeMesh::compute_bond_energy(bond_type bond) {
  int a = bond.atoms[0];
  int b = bond.atoms[1];

  double dx = atom->x[b][0] - atom->x[a][0];
  double dy = atom->x[b][1] - atom->x[a][1];
  double dz = atom->x[b][2] - atom->x[a][2];
  domain->minimum_image(dx, dy, dz);

  double f;  // unused
  double r2 = dx * dx + dy * dy + dz * dz;

  double energy = 0.0;
  if (force->bond) {
    if ((rmax2 > 0 && r2 > rmax2) || (rmin2 > 0 && r2 < rmin2)) {
      energy += std::numeric_limits<double>::infinity();
    } else {
      energy += force->bond->single(bond.type, r2, a, b, f);
      
      if (debug) {
        // do my own energy calculation 
        double r = sqrt(r2);
        double rmin = sqrt(rmin2);
        double rmax = sqrt(rmax2);
        // hardcoded valuse for right now
        double delta = 0.5;
        double sigma = 10000;
        double leq = 1;
        double k = 100;
        double E = 0;
        double E_repulsive = 0;
        double E_attractive = 0;
        double E_spring = 0;
        if (r<rmin+delta) E_repulsive= sigma*exp(1.0/(r-(rmin+delta)))/(r-rmin);
        if (r>rmax-delta) E_attractive= sigma*exp(1.0/((rmax-delta)-r))/(rmax-r);
        E_spring =(r-leq)*(r-leq)*0.5*k;
        E = E_repulsive+E_attractive+E_spring;

        if ((abs(energy-E)/std::max(abs(energy),abs(E)))>1e-4){
          std::cout<<"I think it should be "<<E<<" Lammps says "<<energy<<std::endl;
          std::cout<<"R = "<<r<<std::endl;
          std::cout<<"E_repulsive = "<<E_repulsive<<std::endl;
          std::cout<<"E_attractive = "<<E_attractive<<std::endl;
          std::cout<<"E_spring = "<<E_spring<<std::endl;
           
          ERROR_ALL("Bad Energy Calculation");

        }

      }
    }
  }

  return energy;
}

/* ---------------------------------------------------------------------- */

bool FixFluidizeMesh::accept_change(double deltaE) {
  // delta = new energy - old energy

  return (deltaE<0 || random->uniform() < std::exp(-deltaE / kbt));

}

/* ---------------------------------------------------------------------- */

bool FixFluidizeMesh::find_bond(bond_type &bond) {
  auto find = [&](int a, int b) {
    bond.atoms[0] = a;
    bond.atoms[1] = b;
    tagint target = atom->tag[b];
    for (int i = 0; i < atom->num_bond[a]; ++i) {
      if (atom->map(atom->bond_atom[a][i]) == b) {
        bond.type = atom->bond_type[a][i];
        bond.index = i;
        return true;
      }
    }

    bond.index = -1;
    return false;
  };

  int a = bond.atoms[0];
  int b = bond.atoms[1];
  return find(a, b) || find(b, a);
}

/* ---------------------------------------------------------------------- */

void FixFluidizeMesh::remove_bond(bond_type bond) {
  int a = bond.atoms[0];
  int b = bond.atoms[1];
  int index = bond.index;
  int &num_bonds = atom->num_bond[a];
  int *bond_type = atom->bond_type[a];
  tagint *bond_atom = atom->bond_atom[a];

  if (index < 0 || num_bonds == 0) {
    ERROR_ONE("attempted to remove bond that does not exist");
  }
  _connectivity[a]--;
  _connectivity[b]--;
  num_bonds--;
  if (index != num_bonds) {
    bond_atom[index] = bond_atom[num_bonds];
    bond_type[index] = bond_type[num_bonds];
  }
}

/* ---------------------------------------------------------------------- */

void FixFluidizeMesh::insert_bond(bond_type bond) {
  int a = bond.atoms[0];
  int b = bond.atoms[1];
  if (atom->tag[a] > atom->tag[b]) std::swap(a, b);

  int &num_bonds = atom->num_bond[a];
  if (num_bonds < atom->bond_per_atom) {
    atom->bond_atom[a][num_bonds] = atom->tag[b];
    atom->bond_type[a][num_bonds] = bond.type;
    num_bonds++;
    _connectivity[a]++;
    _connectivity[b]++;
  } else {
    ERROR_ONE(
        "No space for addition bonds - consider increasing "
        "extra/bond/per/atom");
  }
}

/* ---------------------------------------------------------------------- */

FixFluidizeMesh::dihedral_type *FixFluidizeMesh::find_dihedral(
    bond_type central_bond) {
  auto find = [&](int b, int c) {
    // this is a function that returns a bool if it finds the dihedral
    // given two atoms a and b

    // get the iterator to the set of dihedrals in a
    for (auto &candidateDihedral : _atomToDihedral[b]) {
      // consider it found if the center bond is the same
      if (b == candidateDihedral->atoms[1] &&
          c == candidateDihedral->atoms[2]) {
        return candidateDihedral;
      }
    }
    return (dihedral_type *)nullptr;
  };
  int b = central_bond.atoms[0];
  int c = central_bond.atoms[1];
  dihedral_type *found_dihedral = find(b, c);
  if (!found_dihedral) found_dihedral = find(c, b);
  // if (!found_dihedral) ERROR_ONE("Couldn't find dihedral");
  return found_dihedral;
}

/* ---------------------------------------------------------------------- */
void FixFluidizeMesh::remove_dihedral(dihedral_type &dihedral) {
  int owner_atom = dihedral.atoms[1];  // owner atom of dihedral
  int index = dihedral.index;

  // aliases
  int &num_dihedral = atom->num_dihedral[owner_atom];
  int *dtype = atom->dihedral_type[owner_atom];
  tagint *atom1 = atom->dihedral_atom1[owner_atom];
  tagint *atom2 = atom->dihedral_atom2[owner_atom];
  tagint *atom3 = atom->dihedral_atom3[owner_atom];
  tagint *atom4 = atom->dihedral_atom4[owner_atom];

  if (index < 0 || num_dihedral == 0 || index >= num_dihedral) {
    ERROR_ONE("attempted to remove dihedral that does not exist");
  }
  int erased = _atomToDihedral[owner_atom].erase(&dihedral);
  if (!erased) ERROR_ONE("Didn't find the dihedral to erase");

  num_dihedral--;

  int atoms_to_check[4] = {atom->map(atom1[index]), atom->map(atom2[index]),
                           atom->map(atom3[index]), atom->map(atom4[index])};
  bool we_good = true;
  for (int i = 0; i < 4; i++) {
    if (atoms_to_check[i] != dihedral.atoms[i]) we_good = false;
  }
  if (!we_good) {
    std::cout << "Trying to remove {" << dihedral.atoms[0] << ", "
              << dihedral.atoms[1] << ", " << dihedral.atoms[2] << ", "
              << dihedral.atoms[3] << "}"
              << " which should match (but doesn't) {"
              << atom->map(atom1[index]) << ", " << atom->map(atom2[index])
              << ", " << atom->map(atom3[index]) << ", "
              << atom->map(atom4[index]) << "}" << std::endl;
  }

  if (index != num_dihedral) {
    // if the dihedral we want to remove isn't the last one we
    // swap the last dihedral into this slot, this means we need to
    // update its index as well.
    dihedral_type *swappedDihedral = find_dihedral(
        {atom->map(atom2[num_dihedral]), atom->map(atom3[num_dihedral])});
    if (swappedDihedral) {
      swappedDihedral->index = index;
      swappedDihedral->type = dtype[index];
    } else {
      ERROR_ONE("Couldn't find dihedral to swap while removing one");
    }

    dtype[index] = dtype[num_dihedral];
    atom1[index] = atom1[num_dihedral];
    atom2[index] = atom2[num_dihedral];
    atom3[index] = atom3[num_dihedral];
    atom4[index] = atom4[num_dihedral];
    // find this swapped dihedral
  }
}

/* ---------------------------------------------------------------------- */

void FixFluidizeMesh::insert_dihedral(dihedral_type &dihedral) {
  int a = dihedral.atoms[0];
  int b = dihedral.atoms[1];
  int c = dihedral.atoms[2];
  int d = dihedral.atoms[3];

  int &num_dihedral = atom->num_dihedral[b];
  if (num_dihedral < atom->dihedral_per_atom) {
    // dihedrals_type stores golbal id's while dihedral_atomN works with local
    // ids (tag)
    atom->dihedral_atom1[b][num_dihedral] = atom->tag[a];
    atom->dihedral_atom2[b][num_dihedral] = atom->tag[b];
    atom->dihedral_atom3[b][num_dihedral] = atom->tag[c];
    atom->dihedral_atom4[b][num_dihedral] = atom->tag[d];
    atom->dihedral_type[b][num_dihedral] = dihedral.type;
    dihedral.index = num_dihedral;
    num_dihedral++;
    _atomToDihedral[b].insert(&dihedral);
  } else {
    ERROR_ONE(
        "No space for addition dihedrals - consider increasing "
        "extra/dihedral/per/atom");
  }
}

/* ---------------------------------------------------------------------- */

void FixFluidizeMesh::swap_atoms_in_dihedral(dihedral_type &dihedral,
                                             tagint oldAtom, tagint newAtom) {
  // find which atom we are replacing
  int atom_index = -1;
  for (int i = 0; i < 4; i++) {
    if (oldAtom == dihedral.atoms[i]) {
      atom_index = i;
      break;
    }
  }
  if (atom_index == -1) {
    ERROR_ONE("Couldn't find atom in dihedral durring substitution");
  }

  switch (atom_index) {
    case 1:
      // if its the 1st atom then we have to full remove and reinsert it
      // because that atom owns this dihedral
      remove_dihedral(dihedral);
      dihedral.atoms[1] = newAtom;
      insert_dihedral(dihedral);
      break;

    // if we're changing a different one than we have to do less
    case 0:
      dihedral.atoms[0] = newAtom;
      atom->dihedral_atom1[dihedral.atoms[1]][dihedral.index] =
          atom->tag[newAtom];
      break;

    case 2:
      dihedral.atoms[2] = newAtom;
      atom->dihedral_atom3[dihedral.atoms[1]][dihedral.index] =
          atom->tag[newAtom];
      break;

    case 3:
      dihedral.atoms[3] = newAtom;
      atom->dihedral_atom4[dihedral.atoms[1]][dihedral.index] =
          atom->tag[newAtom];
      break;
  }
}
void FixFluidizeMesh::report_swap(dihedral_type dihedral,double E){
  auto tag_convert = [&](dihedral_type di){
    dihedral_type tag_di = {atom->tag[di.atoms[0]],atom->tag[di.atoms[1]],atom->tag[di.atoms[2]],atom->tag[di.atoms[3]]};
    return tag_di;
  };


  tagint a, b, c, d;
  tagint *atoms = dihedral.atoms;
  a = atoms[0];
  b = atoms[1];
  c = atoms[2];
  d = atoms[3];
  // output positions as well i guess?
  double xa = atom->x[a][0];
  double ya = atom->x[a][1];
  double za = atom->x[a][2];

  double xb = atom->x[b][0];
  double yb = atom->x[b][1];
  double zb = atom->x[b][2];

  double xc = atom->x[c][0];
  double yc = atom->x[c][1];
  double zc = atom->x[c][2];

  double xd = atom->x[d][0];
  double yd = atom->x[d][1];
  double zd = atom->x[d][2];

  // find the exterior dihedrals by their center bonds // rember a<->b & c<->d for finding these
  dihedral_type exteriorDihedral1 = tag_convert(*find_dihedral({a, b}));
  dihedral_type exteriorDihedral2 = tag_convert(*find_dihedral({b, d}));
  dihedral_type exteriorDihedral3 = tag_convert(*find_dihedral({d, c}));
  dihedral_type exteriorDihedral4 = tag_convert(*find_dihedral({c, a}));
  old_n1 = tag_convert(old_n1);
  old_n2 = tag_convert(old_n2);
  old_n3 = tag_convert(old_n3);
  old_n4 = tag_convert(old_n4);
  a = atom->tag[atoms[0]];
  b = atom->tag[atoms[1]];
  c = atom->tag[atoms[2]];
  d = atom->tag[atoms[3]];

  file<<"main: {"<<b<<", "<<a<<", "<<d<<", "<<c<<"} -> {"<<a<<", "<<b<<", "<<c<<", "<<d<<"};  Neighbors: "\
      <<"{"<<old_n1.atoms[0]<<", "<<old_n1.atoms[1]<<", "<<old_n1.atoms[2]<<", "<<old_n1.atoms[3]<<"} -> "\
      <<"{"<<exteriorDihedral1.atoms[0]<<", "<<exteriorDihedral1.atoms[1]<<", "<<exteriorDihedral1.atoms[2]<<", "<<exteriorDihedral1.atoms[3]<<"} "<<d<<"->"<<c<< ","\
      <<"{"<<old_n2.atoms[0]<<", "<<old_n2.atoms[1]<<", "<<old_n2.atoms[2]<<", "<<old_n2.atoms[3]<<"} -> "\
      <<"{"<<exteriorDihedral2.atoms[0]<<", "<<exteriorDihedral2.atoms[1]<<", "<<exteriorDihedral2.atoms[2]<<", "<<exteriorDihedral2.atoms[3]<<"} "<<a<<"->"<<c<< ","\
      <<"{"<<old_n3.atoms[0]<<", "<<old_n3.atoms[1]<<", "<<old_n3.atoms[2]<<", "<<old_n3.atoms[3]<<"} -> "\
      <<"{"<<exteriorDihedral3.atoms[0]<<", "<<exteriorDihedral3.atoms[1]<<", "<<exteriorDihedral3.atoms[2]<<", "<<exteriorDihedral3.atoms[3]<<"} "<<a<<"->"<<b<< ","\
      <<"{"<<old_n4.atoms[0]<<", "<<old_n4.atoms[1]<<", "<<old_n4.atoms[2]<<", "<<old_n4.atoms[3]<<"} -> "\
      <<"{"<<exteriorDihedral4.atoms[0]<<", "<<exteriorDihedral4.atoms[1]<<", "<<exteriorDihedral4.atoms[2]<<", "<<exteriorDihedral4.atoms[3]<<"} "<<d<<"->"<<b<<" Energy: "<<E<<std::endl;


  file<<"{<"<<xb<<", "<<yb<<", "<<zb<<">, "<<"<"<<xa<<", "<<ya<<", "<<za<<">, "\
      << "<"<<xd<<", "<<yd<<", "<<zd<<">, "<<"<"<<xc<<", "<<yc<<", "<<zc<<">}"<<std::endl;

}

bool FixFluidizeMesh::check_candidacy(dihedral_type dihedral){
  tagint a, b, c, d;
  tagint *atoms = dihedral.atoms;
  a = atoms[0];
  b = atoms[1];
  c = atoms[2];
  d = atoms[3];
  // check the connectivity on b and c, we want to avoid them becoming degenerate. It should not get less than 3, (this can cause degenercy of bonds)
  // if the new bond already exisits than this flip would make us degenerate. Skip

  
  bond_type new_bond = {a, d};\
  if (_connectivity[b]<5||_connectivity[c]<5) return false;

  if (find_bond(new_bond)) {
    return false;
    std::cout << "Trying to remove {" << b << ", "<< c << "}"
              << "and add {"<< a << ","<<d<<"}"
              << "however that already exists"<<std::endl
              << "connectivity on " << b << " is "<< _connectivity[b] << " and "
              << c << " is " << _connectivity[c]<<std::endl;
   
    
    
    
    //  ERROR_ONE("Cannot Find Bond");
  }

  // also keep anything from getting above 10 bonds.. thats absurd
  if (_connectivity[a]>8 || _connectivity[d]>8) return false;

  return check_bond_length({a,d});
}

std::vector<std::array<tagint,2>> FixFluidizeMesh::find_all_bonds_on_node(tagint node){
  std::vector<std::array<tagint,2>> bond_list;

  int map_int = atom->map(node);
  // start with this atom
  for (int bond_num = 0; bond_num<atom->num_bond[map_int]; bond_num++){
    std::array<tagint,2> bond = {node,atom->bond_atom[map_int][bond_num]};
    bond_list.push_back(bond);

  }

  for (int i_det = 0; i_det < atom->nlocal; ++i_det) {  // for each atom
    for (int bond_num = 0; bond_num < atom->num_bond[i_det]; bond_num++){
      if (atom->bond_atom[i_det][bond_num]==node){
        std::array<tagint,2> bond = {atom->tag[i_det],node};

        bond_list.push_back(bond);
      }
    }
  }

  return bond_list;
}

std::map<int,int> FixFluidizeMesh::count_vec_ele(std::vector<int> vec){
  std::map<int,int> hist;
  for (auto &ele:vec){
    auto entry = hist.find(ele);
    if (entry == hist.end()){
      hist[ele] = 1;
    } else {
      entry->second++;
    }
  }
  return hist;
}<|MERGE_RESOLUTION|>--- conflicted
+++ resolved
@@ -243,19 +243,11 @@
         _dihedralList[_dihedralList.size()-1-non_flipping_dihdedral_count] = {a, b, c, d};
         _dihedralList[_dihedralList.size()-1-non_flipping_dihdedral_count].type = atom->dihedral_type[b][j_det];
         _dihedralList[_dihedralList.size()-1-non_flipping_dihdedral_count].index = j_det;
-<<<<<<< HEAD
 
         _atomToDihedral[b].insert(&_dihedralList[_dihedralList.size()-1-non_flipping_dihdedral_count]);
 
         non_flipping_dihdedral_count++;
 
-=======
-
-        _atomToDihedral[b].insert(&_dihedralList[_dihedralList.size()-1-non_flipping_dihdedral_count]);
-
-        non_flipping_dihdedral_count++;
-
->>>>>>> 89dd08d5
       }
       else {
         _dihedralList[dihedral_cnt] = {a, b, c, d};
@@ -598,15 +590,6 @@
 /* ---------------------------------------------------------------------- */
 // print acceptance probability
 void FixFluidizeMesh::print_p_acc() {
-<<<<<<< HEAD
-  std::cout << "No. swaps accepted: " << n_accept << std::endl;
-  std::cout << "No. swaps rejected or skipped: " << n_reject << std::endl;
-  std::cout << "No. swaps skipped due to no neighbors: " << n_skip << std::endl;
-  std::cout << "Swap attempt rate: "<< swap_probability << std::endl;
-  std::cout << "Swap frequency: every "<< nevery <<" time step(s)"<<std::endl;
-  std::cout << "Acceptance ratio: " << (1.0 * n_accept) / (n_accept + n_reject+1e-16)
-            << std::endl;
-=======
   utils::logmesg(lmp, "No. swaps accepted: {}\n",n_accept);
   utils::logmesg(lmp, "No. swaps rejected: {}\n",n_reject);
   utils::logmesg(lmp, "Swap attempt rate: {}\n",swap_probability);
@@ -620,7 +603,6 @@
   // std::cout << "Swap frequency: every "<< nevery <<" time step(s)"<<std::endl;
   // std::cout << "Acceptance ratio: " << (1.0 * n_accept) / (n_accept + n_reject+1e-16)
   //           << std::endl;
->>>>>>> 89dd08d5
 }
 
 /* ---------------------------------------------------------------------- */
